--- conflicted
+++ resolved
@@ -1,7 +1,3 @@
 module Boson
-<<<<<<< HEAD
-  VERSION = '0.4.0'
-=======
   VERSION = '1.0.0'
->>>>>>> af4b46a0
 end