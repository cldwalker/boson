<<<<<<< HEAD
mocha =0.9.8
bacon >=1.1.0
mocha-on-bacon >=0
bacon-bits >=0
rake >=0
=======
mocha ~>0.10.4
bacon >=1.1.0
mocha-on-bacon >=0
bacon-bits >=0
bahia >=0.4.0
>>>>>>> af4b46a0
<|MERGE_RESOLUTION|>--- conflicted
+++ resolved
@@ -1,13 +1,5 @@
-<<<<<<< HEAD
-mocha =0.9.8
-bacon >=1.1.0
-mocha-on-bacon >=0
-bacon-bits >=0
-rake >=0
-=======
 mocha ~>0.10.4
 bacon >=1.1.0
 mocha-on-bacon >=0
 bacon-bits >=0
-bahia >=0.4.0
->>>>>>> af4b46a0
+bahia >=0.4.0